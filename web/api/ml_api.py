--- conflicted
+++ resolved
@@ -4,11 +4,7 @@
 """
 
 from datetime import datetime, timedelta
-<<<<<<< HEAD
-from typing import Any, Union
-=======
 from typing import Any,Union
->>>>>>> eb10526d
 
 from fastapi import APIRouter, Depends, HTTPException, Query
 from pydantic import BaseModel
