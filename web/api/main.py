--- conflicted
+++ resolved
@@ -12,11 +12,7 @@
 import logging
 from contextlib import asynccontextmanager
 from datetime import datetime
-<<<<<<< HEAD
-from typing import Any, Union
-=======
 from typing import Any,Union
->>>>>>> eb10526d
 
 import uvicorn
 from fastapi import Depends, FastAPI, HTTPException, status
